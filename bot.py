--- conflicted
+++ resolved
@@ -37,30 +37,6 @@
 
 @client.event
 async def on_ready():
-<<<<<<< HEAD
-	logger.info("Graham v%s started.", BOT_VERSION)
-	logger.info("Discord.py API version %s", discord.__version__)
-	logger.info("Name: %s", client.user.name)
-	logger.info("ID: %s", client.user.id)
-	create_spam_dicts()
-	await client.change_presence(activity=discord.Game(settings.playing_status))
-	logger.info("Continuing outstanding giveaway")
-	asyncio.get_event_loop().create_task(start_giveaway_timer())
-	logger.info("Starting TX processor")
-	asyncio.get_event_loop().create_task(process_finished_tx())
-	logger.info("Starting receive trigger job")
-	asyncio.get_event_loop().create_task(pocket_pending_tx())
-
-async def notify_of_withdraw(user_id, txid):
-	"""Notify user of withdraw with a block explorer link"""
-	if user_id is not None:
-		user = client.get_user(int(user_id))
-		await post_dm(user, SEND_PROCESSED_TEXT, settings.block_explorer, txid)
-
-def is_private(channel):
-	"""Check if a discord channel is private"""
-	return isinstance(channel, discord.abc.PrivateChannel)
-=======
 	logger.info(f"Starting Graham v{__version__}")
 	logger.info(f"Discord.py version {discord.__version__}")
 	logger.info(f"Bot name: {client.user.name}")
@@ -73,7 +49,6 @@
 	for tx in unprocessed_txs:
 		await TransactionQueue.instance(bot=client).put(tx)
 	logger.info(f"Re-queued {len(unprocessed_txs)} transactions")
->>>>>>> 5c06d1d4
 
 @client.event
 async def on_message(message: discord.Message):
@@ -123,1180 +98,6 @@
 		logger.exception("Graham exited with exception")
 	except BaseException:
 		pass
-<<<<<<< HEAD
-
-@client.command(aliases=get_aliases(TIPSPLIT, exclude='tipsplit'))
-async def tipsplit(ctx):
-	await do_tipsplit(ctx.message)
-
-async def do_tipsplit(message, user_list=None):
-	if is_private(message.channel):
-		return
-	elif paused:
-		await pause_msg(message)
-		return
-	elif db.is_frozen(message.author.id):
-		await post_dm(message.author, FROZEN_MSG)
-		return
-	try:
-		amount = find_amount(message.content)
-		# Make sure amount is valid and at least 1 user is mentioned
-		if amount < 1 or (len(message.mentions) < 1 and user_list is None):
-			raise util.TipBotException("usage_error")
-		# Create tip list
-		users_to_tip = []
-		if user_list is not None:
-			for m in message.mentions:
-				user_list.append(m)
-		else:
-			user_list = message.mentions
-		if int(amount / len(user_list)) < 1:
-			raise util.TipBotException("invalid_tipsplit")
-		for member in user_list:
-			# Disregard mentions of self and exempt users
-			if member.id not in settings.exempt_users and member.id != message.author.id and not db.is_banned(member.id) and not member.bot:
-				users_to_tip.append(member)
-		if len(users_to_tip) < 1:
-			raise util.TipBotException("no_valid_recipient")
-		# Remove duplicates
-		users_to_tip = list(set(users_to_tip))
-		# Make sure user has enough in their balance
-		user = db.get_user_by_id(message.author.id, user_name=message.author.name)
-		if user is None:
-			return
-		balance = await wallet.get_balance(user)
-		user_balance = balance['available']
-		if user_balance < amount:
-			await add_x_reaction(message)
-			await post_dm(message.author, INSUFFICIENT_FUNDS_TEXT)
-			return
-		# Distribute tips
-		tip_amount = int(amount / len(users_to_tip))
-		# Recalculate amount as it may be different since truncating decimal
-		real_amount = tip_amount * len(users_to_tip)
-		for member in users_to_tip:
-			uid = str(uuid.uuid4())
-			actual_amt = await wallet.make_transaction_to_user(user, tip_amount, member.id, member.name, uid)
-			# Tip didn't go through
-			if actual_amt == 0:
-				amount -= tip_amount
-			else:
-				if not db.muted(member.id, message.author.id):
-					await post_dm(member, TIP_RECEIVED_TEXT, tip_amount, message.author.name, message.author.id, skip_dnd=True)
-		await react_to_message(message, amount)
-		if message.channel.id not in (416306340848336896, 443985110371401748) and not user.stats_ban:
-			db.update_tip_stats(user, real_amount)
-	except util.TipBotException as e:
-		if e.error_type == "amount_not_found" or e.error_type == "usage_error":
-			if user_list is None:
-				await post_usage(message, TIPSPLIT)
-			else:
-				await post_usage(message, TIP_FAVORITES)
-		elif e.error_type == "invalid_tipsplit":
-			await post_dm(message.author, TIPSPLIT_SMALL)
-		elif e.error_type == "no_valid_recipient":
-			await post_dm(message.author, TIP_SELF)
-
-@client.command(aliases=get_aliases(TIP_FAVORITES, exclude='tipfavorites'))
-async def tipfavorites(ctx):
-	message = ctx.message
-	user = db.get_user_by_id(message.author.id, user_name=message.author.name)
-	if user is None:
-		return
-	# Spam Check
-	spam = db.tipfavorites_check(user)
-	if spam > 0:
-		await post_dm(message.author, "You need to wait {0} seconds before you can tipfavorites again", spam)
-		await add_x_reaction(message)
-		return
-	favorites = db.get_favorites_list(message.author.id)
-	if len(favorites) == 0:
-		await post_dm(message.author, "There's nobody in your favorites list. Add some people by using `{0}addfavorite`", COMMAND_PREFIX)
-		return
-	user_list = []
-	for fav in favorites:
-		discord_user = message.guild.get_member(int(fav['user_id']))
-		if discord_user is not None:
-			user_list.append(discord_user)
-	await do_tipsplit(message, user_list=user_list)
-
-@client.command(aliases=get_aliases(RAIN, exclude='rain'))
-async def rain(ctx):
-	message = ctx.message
-	if is_private(message.channel):
-		return
-	elif paused:
-		await pause_msg(message)
-		return
-	try:
-		amount = find_amount(message.content)
-		if amount < RAIN_MINIMUM:
-			raise util.TipBotException("usage_error")
-		# Create tip list
-		users_to_tip = []
-		active_user_ids = db.get_active_users(RAIN_DELTA)
-		if len(active_user_ids) < 1:
-			raise util.TipBotException("no_valid_recipient")
-		for auid in active_user_ids:
-			dmember = message.guild.get_member(int(auid))
-			if dmember is not None and (dmember.status == discord.Status.online or dmember.status == discord.Status.idle):
-				if str(dmember.id) not in settings.exempt_users and dmember.id != message.author.id and not db.is_banned(dmember.id) and not dmember.bot:
-					users_to_tip.append(dmember)
-		users_to_tip = list(set(users_to_tip))
-		if len(users_to_tip) < 1:
-			raise util.TipBotException("no_valid_recipient")
-		if int(amount / len(users_to_tip)) < 1:
-			raise util.TipBotException("invalid_tipsplit")
-		user = db.get_user_by_id(message.author.id, user_name=message.author.name)
-		if user is None:
-			return
-		balance = await wallet.get_balance(user)
-		user_balance = balance['available']
-		if user_balance < amount:
-			await add_x_reaction(message)
-			await post_dm(message.author, INSUFFICIENT_FUNDS_TEXT)
-			return
-		# At this point stash this as the last rain for this user
-		if message.author.id not in last_rains:
-			last_rains[message.author.id] = datetime.datetime.utcnow()
-		else:
-			rain_delta = (datetime.datetime.utcnow() - last_rains[message.author.id]).total_seconds()
-			if RAIN_COOLDOWN > rain_delta:
-				await post_dm(message.author, "You can rain again in {0:.2f} seconds", RAIN_COOLDOWN - rain_delta)
-				return
-		last_rains[message.author.id] = datetime.datetime.utcnow()
-		# Distribute Tips
-		tip_amount = int(amount / len(users_to_tip))
-		# Recalculate actual tip amount as it may be smaller now
-		real_amount = tip_amount * len(users_to_tip)
-		# 1) Make all transactions first
-		for member in users_to_tip:
-			uid = str(uuid.uuid4())
-			actual_amt = await wallet.make_transaction_to_user(user, tip_amount, member.id, member.name, uid)
-		# 2) Add reaction
-		await react_to_message(message, amount)
-		await message.add_reaction('\U0001F4A6') # Sweat Drops
-		# 3) Update tip stats
-		db.update_tip_stats(user, real_amount,rain=True)
-		db.mark_user_active(user)
-		# 4) Send DMs (do this last because this takes the longest)
-		for member in users_to_tip:
-			if not db.muted(member.id, message.author.id):
-				await post_dm(member, TIP_RECEIVED_TEXT, actual_amt, message.author.name, message.author.id)
-	except util.TipBotException as e:
-		if e.error_type == "amount_not_found" or e.error_type == "usage_error":
-			await post_usage(message, RAIN)
-		elif e.error_type == "no_valid_recipient":
-			await post_dm(message.author, RAIN_NOBODY)
-		elif e.error_type == "invalid_tipsplit":
-			await post_dm(message.author, TIPSPLIT_SMALL)
-
-@client.command(aliases=get_aliases(ENTER, exclude='ticket'))
-async def ticket(ctx):
-	message = ctx.message
-	if not db.is_active_giveaway():
-		await post_dm(message.author, TIPGIVEAWAY_NO_ACTIVE)
-		await remove_message(message)
-		return
-	elif not has_giveaway_role(message.author):
-		await post_dm(message.author, "Only users with the \"{0}\" role can enter giveaways.", settings.giveaway_role)
-		await remove_message(message)
-		return
-	giveaway = db.get_giveaway()
-	if db.is_banned(message.author.id) or db.is_frozen(message.author.id):
-		await post_dm(message.author, "You may not enter giveaways at this time")
-	elif giveaway.entry_fee == 0:
-		entered = db.add_contestant(message.author.id)
-		if entered:
-			await wallet.create_or_fetch_user(message.author.id, message.author.name)
-			await post_dm(message.author, ENTER_ADDED)
-		else:
-			await post_dm(message.author, ENTER_DUP)
-	else:
-		if db.contestant_exists(message.author.id):
-			await post_dm(message.author, ENTER_DUP)
-		else:
-			await tip_giveaway(message,ticket=True)
-	await remove_message(message)
-
-@client.command(aliases=get_aliases(START_GIVEAWAY,exclude='givearai'))
-async def givearai(ctx):
-	message = ctx.message
-	if is_private(message.channel):
-		return
-	elif paused:
-		await pause_msg(message)
-		return
-	try:
-		# One giveaway at a time
-		if db.is_active_giveaway():
-			await post_dm(message.author, GIVEAWAY_EXISTS)
-			return
-		amount = find_amount(message.content)
-		# Find fee and duration in message
-		fee = -1
-		duration = -1
-		split_content = message.content.split(' ')
-		for split in split_content:
-			if split.startswith('fee='):
-				split = split.replace('fee=','').strip()
-				if not split:
-					continue
-				try:
-					fee = int(split)
-				except ValueError as e:
-					fee = -1
-			elif split.startswith('duration='):
-				split=split.replace('duration=','').strip()
-				if not split:
-					continue
-				try:
-					duration = int(split)
-				except ValueError as e:
-					duration = -1
-
-		# Sanity checks
-		max_fee = int(0.05 * amount)
-		user = db.get_user_by_id(message.author.id, user_name=message.author.name)
-		if fee == -1 or duration == -1:
-			raise util.TipBotException("usage_error")
-		elif amount < GIVEAWAY_MINIMUM:
-			raise util.TipBotException("usage_error")
-		elif fee > max_fee:
-			await post_dm(message.author, GIVEAWAY_MAX_FEE)
-			return
-		elif duration > GIVEAWAY_MAX_DURATION or GIVEAWAY_MIN_DURATION > duration:
-			raise util.TipBotException("usage_error")
-		elif 0 > fee:
-			raise util.TipBotException("usage_error")
-		elif user is None:
-			return
-		# If balance is sufficient fire up the giveaway
-		balance = await wallet.get_balance(user)
-		user_balance = balance['available']
-		if user_balance < amount:
-			await add_x_reaction(message)
-			await post_dm(message.author, INSUFFICIENT_FUNDS_TEXT)
-			return
-		end_time = datetime.datetime.utcnow() + datetime.timedelta(minutes=duration)
-		nano_amt = amount if settings.banano else amount / 1000000
-		tipped_amount = db.get_tipgiveaway_sum() if settings.banano else db.get_tipgiveaway_sum() / 1000000
-		giveaway,deleted = db.start_giveaway(message.author.id, message.author.name, nano_amt, end_time, message.channel.id, entry_fee=fee)
-		uid = str(uuid.uuid4())
-		await wallet.make_transaction_to_address(user, amount, None, uid, giveaway_id=giveaway.id)
-		if fee > 0:
-			# Announce to all specified channels if configured that way
-			if GIVEAWAY_CHANNELS is not None or GIVEAWAY_ANNOUNCE_CHANNELS is not None:
-				announce_channels = []
-				if GIVEAWAY_CHANNELS is not None:
-					announce_channels.extend(GIVEAWAY_CHANNELS)
-				if GIVEAWAY_ANNOUNCE_CHANNELS is not None:
-					announce_channels.extend(GIVEAWAY_ANNOUNCE_CHANNELS)
-				announce_channels = list(set(announce_channels))
-				for c in announce_channels:
-					channel = message.guild.get_channel(c)
-					if channel is not None:
-						try:
-							await channel.send(GIVEAWAY_STARTED_FEE.format(message.author.name, nano_amt, nano_amt + tipped_amount, fee))
-						except Exception:
-							pass
-			else:
-				await post_response(message, GIVEAWAY_STARTED_FEE, message.author.name, nano_amt, nano_amt + tipped_amount, fee)
-		else:
-			# Announce to all specified channels if configured that way
-			if GIVEAWAY_CHANNELS is not None or GIVEAWAY_ANNOUNCE_CHANNELS is not None:
-				announce_channels = []
-				if GIVEAWAY_CHANNELS is not None:
-					announce_channels.extend(GIVEAWAY_CHANNELS)
-				if GIVEAWAY_ANNOUNCE_CHANNELS is not None:
-					announce_channels.extend(GIVEAWAY_ANNOUNCE_CHANNELS)
-				announce_channels = list(set(announce_channels))
-				for c in announce_channels:
-					channel = message.guild.get_channel(c)
-					if channel is not None:
-						try:
-							await channel.send(GIVEAWAY_STARTED.format(message.author.name, nano_amt, nano_amt + tipped_amount))
-						except Exception:
-							pass
-			else:
-				await post_response(message, GIVEAWAY_STARTED, message.author.name, nano_amt, nano_amt + tipped_amount)
-		asyncio.get_event_loop().create_task(start_giveaway_timer())
-		db.update_tip_stats(user, amount, giveaway=True)
-		db.add_contestant(message.author.id)
-		for d in deleted:
-			await post_dm(client.get_user(int(d)), GIVEAWAY_FEE_TOO_HIGH)
-		db.mark_user_active(user)
-	except util.TipBotException as e:
-		if e.error_type == "amount_not_found" or e.error_type == "usage_error":
-			await post_usage(message, START_GIVEAWAY)
-
-@client.command(aliases=get_aliases(TIPGIVEAWAY, exclude='tipgiveaway'))
-async def tipgiveaway(ctx):
-	await tip_giveaway(ctx.message)
-
-async def tip_giveaway(message, ticket=False):
-	if is_private(message.channel) and not ticket:
-		return
-	elif paused:
-		await pause_msg(message)
-		return
-	elif db.is_frozen(message.author.id):
-		return
-	elif not has_giveaway_role(message.author):
-		await post_dm(message.author, "Only users with the \"{0}\" role can participate in giveaways.", settings.giveaway_role)
-		await remove_message(message)
-		return
-	try:
-		private_mode = False
-		if GIVEAWAY_CHANNELS is not None and not is_private(message.channel) and message.channel.id not in GIVEAWAY_CHANNELS:
-			private_mode = True
-		giveaway = db.get_giveaway()
-		amount = find_amount(message.content)
-		user = db.get_user_by_id(message.author.id, user_name=message.author.name)
-		if user is None:
-			return
-		balance = await wallet.get_balance(user)
-		user_balance = balance['available']
-		if user_balance < amount:
-			if (private_mode):
-				await remove_message(message)
-			else:
-				await add_x_reaction(message)
-			await post_dm(message.author, INSUFFICIENT_FUNDS_TEXT)
-			return
-		nano_amt = amount if settings.banano else amount / 1000000
-		if giveaway is not None:
-			giveawayid = giveaway.id
-			fee = giveaway.entry_fee
-		else:
-			giveawayid = -1
-			fee = TIPGIVEAWAY_AUTO_ENTRY
-		contributions = db.get_tipgiveaway_contributions(message.author.id, giveawayid)
-		if ticket:
-			if fee > (amount + contributions):
-				owed = fee - contributions
-				await post_dm(message.author,
-					"You were NOT entered into the giveaway!\n" +
-					"This giveaway has a fee of **{0} {5}**\n" +
-					"You've donated **{1} {5}** so far\n" +
-					"You need **{2} {5}** to enter\n" +
-					"You may enter using `{3}sticket {4}`"
-					, fee, contributions, owed, COMMAND_PREFIX, owed, TIP_UNIT)
-				return
-		uid = str(uuid.uuid4())
-		db.add_tip_to_giveaway(nano_amt)
-		await wallet.make_transaction_to_address(user, amount, None, uid, giveaway_id=giveawayid)
-		if not ticket and not private_mode:
-			await react_to_message(message, amount)
-		# If eligible, add them to giveaway
-		if (amount + contributions) >= fee and not db.is_banned(message.author.id):
-			if (amount + contributions) >= (TIPGIVEAWAY_AUTO_ENTRY * 4):
-				db.mark_user_active(user)
-			entered = db.add_contestant(message.author.id)
-			if entered:
-				if giveaway is None:
-					if message.channel.id not in settings.no_spam_channels and not private_mode:
-						await post_response(message, TIPGIVEAWAY_ENTERED_FUTURE)
-					else:
-						await post_dm(message.author, TIPGIVEAWAY_ENTERED_FUTURE)
-				else:
-					await post_dm(message.author, ENTER_ADDED)
-			elif ticket:
-				await post_dm(message.author, ENTER_DUP)
-		# If tip sum is >= GIVEAWAY MINIMUM then start giveaway
-		if giveaway is None:
-			tipgiveaway_sum = db.get_tipgiveaway_sum()
-			nano_amt = tipgiveaway_sum if settings.banano else float(tipgiveaway_sum)/ 1000000
-			if tipgiveaway_sum >= GIVEAWAY_MINIMUM:
-				end_time = datetime.datetime.utcnow() + datetime.timedelta(minutes=GIVEAWAY_AUTO_DURATION)
-				db.start_giveaway(client.user.id, client.user.name, 0, end_time, message.channel.id,entry_fee=fee)
-				# Announce to all specified channels if configured that way
-				if GIVEAWAY_CHANNELS is not None or GIVEAWAY_ANNOUNCE_CHANNELS is not None:
-					announce_channels = []
-					if GIVEAWAY_CHANNELS is not None:
-						announce_channels.extend(GIVEAWAY_CHANNELS)
-					if GIVEAWAY_ANNOUNCE_CHANNELS is not None:
-						announce_channels.extend(GIVEAWAY_ANNOUNCE_CHANNELS)
-					announce_channels = list(set(announce_channels))
-					for c in announce_channels:
-						channel = message.guild.get_channel(c)
-						if channel is not None:
-							try:
-								await channel.send(GIVEAWAY_STARTED_FEE.format(client.user.name, nano_amt, nano_amt, fee))
-							except Exception:
-								pass
-				else:
-					await post_response(message, GIVEAWAY_STARTED_FEE, client.user.name, nano_amt, nano_amt, fee)
-				asyncio.get_event_loop().create_task(start_giveaway_timer())
-		# Update top tipY
-		if not user.stats_ban:
-			db.update_tip_stats(user, amount, giveaway=True)
-		if private_mode:
-			await remove_message(message)
-	except util.TipBotException as e:
-		if e.error_type == "amount_not_found" or e.error_type == "usage_error":
-			if ticket:
-				await post_usage(message, ENTER)
-			else:
-				await post_usage(message, TIPGIVEAWAY)
-
-@client.command(aliases=get_aliases(TICKETSTATUS,exclude='ticketstatus'))
-async def ticketstatus(ctx):
-	message = ctx.message
-	user = db.get_user_by_id(message.author.id)
-	if user is not None:
-		await post_dm(message.author, db.get_ticket_status(message.author.id))
-	await remove_message(message)
-
-@client.command(aliases=get_aliases(GIVEAWAY_STATS,exclude='giveawaystats'))
-async def giveawaystats(ctx):
-	message = ctx.message
-	global last_gs
-	do_dm = False
-	delete_message = False
-	if message.channel.id in settings.no_spam_channels:
-		return
-	if not is_private(message.channel):
-		if GIVEAWAY_CHANNELS is not None and message.channel.id in GIVEAWAY_CHANNELS:
-			delete_message = True
-			if message.channel.id not in last_gs:
-				last_gs[message.channel.id] = datetime.datetime.utcnow()
-			if SPAM_THRESHOLD > (datetime.datetime.utcnow() - last_gs[message.channel.id]).total_seconds():
-				do_dm = True
-			else:
-				last_gs[message.channel.id] = datetime.datetime.utcnow()
-		else:
-			delete_message = True
-			do_dm = True
-	stats = db.get_giveaway_stats()
-	if stats is None:
-		for_next = GIVEAWAY_MINIMUM - db.get_tipgiveaway_sum()
-		if do_dm:
-			await post_dm(message.author, GIVEAWAY_STATS_INACTIVE, for_next)
-		else:
-			await post_response(message, GIVEAWAY_STATS_INACTIVE, for_next)
-	else:
-		end = stats['end'] - datetime.datetime.utcnow()
-		end_s = int(end.total_seconds())
-		str_delta = time.strftime("%M Minutes and %S Seconds", time.gmtime(end_s))
-		fee = stats['fee']
-		if fee == 0:
-			if do_dm:
-				await post_dm(message.author, GIVEAWAY_STATS_NF, stats['entries'], stats['amount'], str_delta, stats['started_by'])
-			else:
-				await post_response(message, GIVEAWAY_STATS_NF, stats['entries'], stats['amount'], str_delta, stats['started_by'])
-		else:
-			if do_dm:
-				await post_dm(message.author, GIVEAWAY_STATS_FEE, stats['entries'], stats['amount'], str_delta, stats['started_by'], fee)
-			else:
-				await post_response(message, GIVEAWAY_STATS_FEE, stats['entries'], stats['amount'], str_delta, stats['started_by'], fee)
-	if delete_message:
-		await message.delete()
-
-async def start_giveaway_timer():
-	giveaway = db.get_giveaway()
-	if giveaway is None:
-		return
-	delta = (giveaway.end_time - datetime.datetime.utcnow()).total_seconds()
-	if delta <= 0:
-		await finish_giveaway(0)
-		return
-
-	await finish_giveaway(delta)
-
-async def finish_giveaway(delay):
-	await asyncio.sleep(delay)
-	giveaway = db.finish_giveaway()
-	if giveaway is not None:
-		announce_channels = [int(giveaway.channel_id)]
-		if GIVEAWAY_CHANNELS is not None:
-			announce_channels.extend(GIVEAWAY_CHANNELS)
-		response = GIVEAWAY_ENDED.format(giveaway.winner_id, giveaway.amount + giveaway.tip_amount)
-		for c in list(set(announce_channels)):
-			channel = client.get_channel(c)
-			try:
-				await channel.send(response)
-			except Exception:
-				pass
-		try:
-			await post_dm(client.get_user(int(giveaway.winner_id)), response)
-		except Exception:
-			pass
-
-@client.command()
-async def winners(ctx):
-	message = ctx.message
-	if message.channel.id in settings.no_spam_channels:
-		return
-	elif GIVEAWAY_CHANNELS and message.channel.id not in GIVEAWAY_CHANNELS and not is_private(message.channel):
-		return
-	# Check spam
-	global last_winners
-	if not is_private(message.channel):
-		if message.channel.id not in last_winners:
-			last_winners[message.channel.id] = datetime.datetime.utcnow()
-		tdelta = datetime.datetime.utcnow() - last_winners[message.channel.id]
-		if SPAM_THRESHOLD > tdelta.seconds:
-			await post_response(message, WINNERS_SPAM, (SPAM_THRESHOLD - tdelta.seconds))
-			return
-		last_winners[message.channel.id] = datetime.datetime.utcnow()
-	winners = db.get_giveaway_winners(WINNERS_COUNT)
-	if len(winners) == 0:
-		await post_response(message, WINNERS_EMPTY)
-	else:
-		response = WINNERS_HEADER
-		response += "```"
-		max_l = 0
-		winner_nms = []
-		for winner in winners:
-			if winner['index'] >= 10:
-				winner_nm = '{0}: {1} '.format(winner['index'], winner['name'])
-			else:
-				winner_nm = '{0}:  {1} '.format(winner['index'], winner['name'])
-			if len(winner_nm) > max_l:
-				max_l = len(winner_nm)
-			winner_nms.append(winner_nm)
-
-		for winner in winners:
-			winner_nm = winner_nms[winner['index'] - 1]
-			padding = " " * ((max_l - len(winner_nm)) + 1)
-			response += winner_nm
-			response += padding
-			if settings.banano:
-				response += 'won {0:.2f} BANANO'.format(winner['amount'])
-			else:
-				response += 'won {0:.6f} NANO'.format(winner['amount'])
-			response += '\n'
-		response += "```"
-		await post_response(message, response)
-
-@client.command(aliases=get_aliases(LEADERBOARD, exclude='leaderboard'))
-async def leaderboard(ctx):
-	message = ctx.message
-	if message.channel.id in settings.no_spam_channels:
-		return
-	# Check spam
-	global last_big_tippers
-	if not is_private(message.channel):
-		if message.channel.id not in last_big_tippers:
-			last_big_tippers[message.channel.id] = datetime.datetime.utcnow()
-		tdelta = datetime.datetime.utcnow() - last_big_tippers[message.channel.id]
-		if SPAM_THRESHOLD > tdelta.seconds:
-			await post_response(message, TOP_SPAM, (SPAM_THRESHOLD - tdelta.seconds))
-			return
-		last_big_tippers[message.channel.id] = datetime.datetime.utcnow()
-	top_users = db.get_top_users(TOP_TIPPERS_COUNT)
-	if len(top_users) == 0:
-		await post_response(message, TOP_HEADER_EMPTY_TEXT)
-	else:
-		# Probably a very clunky and sloppy way to format this output, I'm sure there's something better
-		response = TOP_HEADER_TEXT.format(TOP_TIPPERS_COUNT)
-		response += "```"
-		max_l = 0
-		top_user_nms = []
-		for top_user in top_users:
-			if top_user['index'] >= 10:
-				top_user_nm = '{0}: {1} '.format(top_user['index'], top_user['name'])
-			else:
-				top_user_nm = '{0}:  {1} '.format(top_user['index'], top_user['name'])
-			if len(top_user_nm) > max_l:
-				max_l = len(top_user_nm)
-			top_user_nms.append(top_user_nm)
-
-		for top_user in top_users:
-			top_user_nm = top_user_nms[top_user['index'] - 1]
-			padding = " " * ((max_l - len(top_user_nm)) + 1)
-			response += top_user_nm
-			response += padding
-			response += '- {0:.2f} BANANO'.format(top_user['amount']) if settings.banano else '- {0:.6f} NANO'.format(top_user['amount'])
-			response += '\n'
-		response += "```"
-		await post_response(message, response)
-
-@client.command()
-async def toptips(ctx):
-	message = ctx.message
-	if message.channel.id in settings.no_spam_channels:
-		return
-	# Check spam
-	global last_top_tips
-	if not is_private(message.channel):
-		if not message.channel.id in last_top_tips:
-			last_top_tips[message.channel.id] = datetime.datetime.utcnow()
-		tdelta = datetime.datetime.utcnow() - last_top_tips[message.channel.id]
-		if SPAM_THRESHOLD > tdelta.seconds:
-			await post_response(message, TOPTIP_SPAM, (SPAM_THRESHOLD - tdelta.seconds))
-			return
-		last_top_tips[message.channel.id] = datetime.datetime.utcnow()
-	top_tips_msg = db.get_top_tips()
-	await post_response(message, top_tips_msg)
-
-@client.command()
-async def tipstats(ctx):
-	message = ctx.message
-	if message.channel.id in settings.no_spam_channels:
-		return
-	tip_stats = db.get_tip_stats(message.author.id)
-	if tip_stats is None or len(tip_stats) == 0:
-		await post_response(message, STATS_ACCT_NOT_FOUND_TEXT)
-		return
-	if tip_stats['rank'] == -1:
-		tip_stats['rank'] = 'N/A'
-	await post_response(message, STATS_TEXT, str(tip_stats['rank']), tip_stats['total'], tip_stats['average'],tip_stats['top'])
-
-@client.command(aliases=get_aliases(ADD_FAVORITE, exclude='addfavorite'))
-async def addfavorite(ctx):
-	message = ctx.message
-	user = db.get_user_by_id(message.author.id)
-	if user is None:
-		return
-	added_count = 0
-	for mention in message.mentions:
-		if mention.id != message.author.id and not mention.bot:
-			if db.add_favorite(user.user_id,mention.id):
-				added_count += 1
-	if added_count > 0:
-		await post_dm(message.author, "{0} users added to your favorites!", added_count)
-	else:
-		await post_dm(message.author, "I couldn't find any users to add as favorites in your message! They may already be in your favorites or they may not have accounts with me")
-
-@client.command(aliases=get_aliases(DEL_FAVORITE, exclude='removefavorite'))
-async def removefavorite(ctx):
-	message = ctx.message
-	user = db.get_user_by_id(message.author.id)
-	if user is None:
-		return
-	remove_count = 0
-	# Remove method #1: Mentions
-	if len(message.mentions) > 0:
-		for mention in message.mentions:
-			if db.remove_favorite(user.user_id,favorite_id=mention.id):
-				remove_count += 1
-
-	# Remove method #2: identifiers
-	remove_ids = []
-	for c in message.content.split(' '):
-		try:
-			id=int(c.strip())
-			remove_ids.append(id)
-		except ValueError as e:
-			pass
-	for id in remove_ids:
-		if db.remove_favorite(user.user_id,identifier=id):
-			remove_count += 1
-	if remove_count > 0:
-		await post_dm(message.author, "{0} users removed from your favorites!", remove_count)
-	else:
-		await post_dm(message.author, "I couldn't find anybody in your message to remove from your favorites!")
-
-@client.command(aliases=get_aliases(FAVORITES, exclude='favorites'))
-async def favorites(ctx):
-	message = ctx.message
-	user = db.get_user_by_id(message.author.id)
-	if user is None:
-		return
-	favorites = db.get_favorites_list(message.author.id)
-	if len(favorites) == 0:
-		embed = discord.Embed(colour=discord.Colour.red())
-		embed.title="No Favorites"
-		embed.description="Your favorites list is empty. Add to it with `{0}addfavorite`".format(COMMAND_PREFIX)
-		await message.author.send(embed=embed)
-		return
-	title="Favorites List"
-	description=("Here are your favorites! " +
-			   "You can tip everyone in this list at the same time using `{0}tipfavorites amount`").format(COMMAND_PREFIX)
-	entries = []
-	for fav in favorites:
-		fav_user = db.get_user_by_id(fav['user_id'])
-		name = str(fav['id']) + ": " + fav_user.user_name
-		value = "You can remove this favorite with `{0}removefavorite {1}`".format(COMMAND_PREFIX, fav['id'])
-		entries.append(paginator.Entry(name,value))
-
-	# Do paginator for favorites > 10
-	if len(entries) > 10:
-		pages = paginator.Paginator.format_pages(entries=entries,title=title,description=description)
-		p = paginator.Paginator(client,message=message,page_list=pages,as_dm=True)
-		await p.paginate(start_page=1)
-	else:
-		embed = discord.Embed(colour=discord.Colour.teal())
-		embed.title = title
-		embed.description = description
-		for e in entries:
-			embed.add_field(name=e.name,value=e.value,inline=False)
-		await message.author.send(embed=embed)
-
-@client.command()
-async def muted(ctx):
-	message = ctx.message
-	user = db.get_user_by_id(message.author.id)
-	if user is None:
-		return
-	muted = db.get_muted(message.author.id)
-	if len(muted) == 0:
-		embed = discord.Embed(colour=discord.Colour.red())
-		embed.title="Nobody Muted"
-		embed.description="Nobody is muted. You can mute people with `{0}mute discord_id`".format(COMMAND_PREFIX)
-		await message.author.send(embed=embed)
-		return
-	title="Muted List"
-	description=("This is your muted list. You can still receive tips from these people, but the bot will not PM you " +
-			   "when you receive a tip from them.")
-	entries = []
-	idx = 1
-	for m in muted:
-		name = str(idx) + ": " + m['name']
-		value = "You can unmute with person with `{0}unmute {1}`".format(COMMAND_PREFIX, m['id'])
-		entries.append(paginator.Entry(name,value))
-		idx += 1
-
-	# Do paginator for favorites > 10
-	if len(entries) > 10:
-		pages = paginator.Paginator.format_pages(entries=entries,title=title,description=description)
-		p = paginator.Paginator(client,message=message,page_list=pages,as_dm=True)
-		await p.paginate(start_page=1)
-	else:
-		embed = discord.Embed(colour=discord.Colour.teal())
-		embed.title = title
-		embed.description = description
-		for e in entries:
-			embed.add_field(name=e.name,value=e.value,inline=False)
-		await message.author.send(embed=embed)
-
-@client.command()
-async def mute(ctx):
-	message = ctx.message
-	if not is_private(message.channel):
-		return
-	user = db.get_user_by_id(message.author.id)
-	if user is None:
-		return
-	muted_count = 0
-	mute_ids = []
-	for c in message.content.split(' '):
-		try:
-			id=int(c.strip())
-			mute_ids.append(id)
-		except ValueError as e:
-			pass
-	for id in mute_ids:
-		target = db.get_user_by_id(id)
-		if target is not None and db.mute(user.user_id, target.user_id, target.user_name):
-			muted_count += 1
-	if muted_count > 0:
-		await post_dm(message.author, "{0} users have been muted!", muted_count)
-	else:
-		await post_dm(message.author, "I couldn't find any users to mute in your message. They probably are already muted or they aren't registered with me")
-
-@client.command()
-async def unmute(ctx):
-	message = ctx.message
-	if not is_private(message.channel):
-		return
-	user = db.get_user_by_id(message.author.id)
-	if user is None:
-		return
-	unmute_count = 0
-	unmute_ids = []
-	for c in message.content.split(' '):
-		try:
-			id=int(c.strip())
-			unmute_ids.append(id)
-		except ValueError as e:
-			pass
-	for id in unmute_ids:
-		if db.unmute(user.user_id,id) > 0:
-			unmute_count += 1
-	if unmute_count > 0:
-		await post_dm(message.author, "{0} users have been unmuted!", unmute_count)
-	else:
-		await post_dm(message.author, "I couldn't find anybody in your message to unmute!")
-
-@client.command()
-async def blocks(ctx):
-	message = ctx.message
-	global last_blocks
-	if not is_private(message.channel):
-		if message.channel.id not in last_blocks:
-			last_blocks[message.channel.id] = datetime.datetime.utcnow()
-		tdelta = datetime.datetime.utcnow() - last_blocks[message.channel.id]
-		if SPAM_THRESHOLD > tdelta.seconds:
-			await post_response(message, "No more blocks for {0} seconds", (SPAM_THRESHOLD - tdelta.seconds))
-			return
-		last_blocks[message.channel.id] = datetime.datetime.utcnow()
-	count, unchecked = await wallet.get_blocks()
-	await post_response(message, "```Count: {0:,}\nUnchecked: {1:,}```", int(count), int(unchecked))
-
-@client.command()
-async def banned(ctx):
-	message = ctx.message
-	if is_admin(message.author):
-		await post_dm(message.author, db.get_banned())
-
-@client.command()
-async def statsbanned(ctx):
-	message = ctx.message
-	if is_admin(message.author):
-		await post_dm(message.author, db.get_statsbanned())
-
-@client.command()
-async def frozen(ctx):
-	message = ctx.message
-	if is_admin(message.author):
-		await post_dm(message.author, db.frozen())
-
-@client.command()
-async def pause(ctx):
-	message = ctx.message
-	if is_admin(message.author):
-		global paused
-		paused = True
-		await post_response(message, "Transaction-related activity is now suspended")
-
-@client.command()
-async def unpause(ctx):
-	message = ctx.message
-	if is_admin(message.author):
-		global paused
-		paused = False
-		await post_response(message, "Transaction-related activity is no longer suspended")
-
-@client.command()
-async def freeze(ctx):
-	message = ctx.message
-	if is_admin(message.author):
-		for member in message.mentions:
-			if db.freeze(member):
-				await post_dm(message.author, "User {0} is frozen", member.name)
-			else:
-				await post_dm(message.author, "Couldn't freeze user they may already be frozen")
-
-@client.command()
-async def tipban(ctx):
-	message = ctx.message
-	if is_admin(message.author):
-		for member in message.mentions:
-			if member.id not in settings.admin_ids and not has_admin_role(member.roles):
-				if db.ban_user(member.id):
-					await post_dm(message.author, BAN_SUCCESS, member.name)
-				else:
-					await post_dm(message.author, BAN_DUP, member.name)
-
-@client.command()
-async def statsban(ctx):
-	message = ctx.message
-	if is_admin(message.author):
-		for member in message.mentions:
-			if db.statsban_user(member.id):
-				await post_dm(message.author, STATSBAN_SUCCESS, member.name)
-			else:
-				await post_dm(message.author, STATSBAN_DUP, member.name)
-
-@client.command()
-async def tipunban(ctx):
-	message = ctx.message
-	if is_admin(message.author):
-		for member in message.mentions:
-			if db.unban_user(member.id):
-				await post_dm(message.author, UNBAN_SUCCESS, member.name)
-			else:
-				await post_dm(message.author, UNBAN_DUP, member.name)
-
-@client.command()
-async def unfreeze(ctx):
-	message = ctx.message
-	if is_admin(message.author):
-		for member in message.mentions:
-			if db.unfreeze(member.id):
-				await post_dm(message.author, "{0} has been unfrozen", member.name)
-			else:
-				await post_dm(message.author, "Couldn't unfreeze, {0} may not be frozen", member.name)
-
-@client.command()
-async def statsunban(ctx):
-	message = ctx.message
-	if is_admin(message.author):
-		for member in message.mentions:
-			if db.statsunban_user(member.id):
-				await post_dm(message.author, STATSUNBAN_SUCCESS, member.name)
-			else:
-				await post_dm(message.author, STATSUNBAN_DUP, member.name)
-
-@client.command(aliases=['wfu'])
-async def walletfor(ctx, user = None):
-	if user is None:
-		await post_usage(ctx.message, WALLET_FOR)
-		return
-	user_id = user.id if isinstance(user, discord.Member) else user
-	wa = db.get_address(user_id)
-	user = db.get_user_by_id(user_id)
-	user_name = user.name if isinstance(user, discord.Member) else user.user_name
-	if wa is not None:
-		await post_dm(ctx.message.author,
-					  "Address for user: '{0}' with Discord ID {1}: {2} {3}account/{2}",
-					  user_name, 
-					  user_id,
-					  wa, settings.block_explorer)
-	else:
-		await post_dm(ctx.message.author, "Could not find address for user")
-
-@client.command(aliases=['ufw'])
-async def userforwallet(ctx, address: str):
-	u = db.get_user_by_wallet_address(address)
-	if u is None:
-		await post_dm(ctx.message.author, "No user with that wallet address")
-	else:
-		await post_dm(ctx.message.author, "username: {0}, discordid: {1}", u.user_name, u.user_id)
-
-@client.command(aliases=['addtips', 'incrementtips'])
-async def increasetips(ctx, amount: float = -1.0, user: discord.Member = None):
-	if not is_admin(ctx.message.author):
-		return
-	u = db.get_user_by_id(user.id)
-	if u is None or 0 > amount:
-		await post_usage(ctx.message, INCREASETIPTOTAL)
-		return
-	new_total = u.tipped_amount + amount
-	db.update_tip_total(user.id, new_total)
-	await post_dm(ctx.message.author, "New tip total for {0} is {1:.6f}", user.name, new_total)
-
-@client.command(aliases=['decrementtips', 'decreasetips', 'removetips'])
-async def reducetips(ctx, amount: float = -1.0, user: discord.Member = None):
-	if not is_admin(ctx.message.author):
-		return
-	u = db.get_user_by_id(user.id)
-	if u is None or amount < 0:
-		await post_usage(ctx.message, DECREASETIPTOTAL)
-		return
-	new_total = u.tipped_amount - amount
-	db.update_tip_total(user.id, new_total)
-	await post_dm(ctx.message.author, "New tip total for {0} is {1:.6f}", user.name, new_total)
-
-@client.command(aliases=['incrementtipcount'])
-async def increasetipcount(ctx, cnt: int = -1, user: discord.Member = None):
-	if is_admin(ctx.message.author):
-		u = db.get_user_by_id(user.id)
-		if u is None or cnt < 0:
-			await post_usage(ctx.message, INCREASETIPCOUNT)
-			return
-		new_cnt = u.tip_count + cnt
-		db.update_tip_count(user.id, new_cnt)
-		await post_dm(ctx.message.author, "New tip count for {0} is {1}", user.name, new_cnt)
-
-@client.command(aliases=['decrementtipcount', 'reducetipcount'])
-async def decreasetipcount(ctx, cnt: int = -1, user: discord.Member = None):
-	if is_admin(ctx.message.author):
-		u = db.get_user_by_id(user.id)
-		if u is None or 0 > cnt:
-			await post_usage(ctx.message, DECREASETIPCOUNT)
-			return
-		new_cnt = u.tip_count - cnt
-		db.update_tip_count(user.id, new_cnt)
-		await post_dm(ctx.message.author, "New tip count for {0} is {1}", user.name, new_cnt)
-
-@client.command(aliases=['settoptips'])
-async def settoptip(ctx):
-	if not is_admin(ctx.message.author):
-		return
-	month = -1.0
-	alltime = -1.0
-	day = -1.0
-	for split in ctx.message.content.split(' '):
-		if split.startswith('month='):
-			split = split.replace('month=', '').strip()
-			if not split:
-				continue
-			try:
-				month = float(split)
-			except ValueError:
-				pass
-		elif split.startswith('alltime='):
-			split = split.replace('alltime=', '').strip()
-			if not split:
-				continue
-			try:
-				alltime = float(split)
-			except ValueError:
-				pass
-		elif split.startswith('day='):
-			split = split.replace('day=', '').strip()
-			if not split:
-				continue
-			try:
-				day = float(split)
-			except ValueError:
-				pass
-	if month == -1 and alltime == -1 and day == -1:
-		await post_usage(ctx.message, SETTOPTIP)
-		return
-	else:
-		if month != -1:
-			month =  int(month * 1000000)
-		if alltime != -1:
-			alltime = int(alltime * 1000000)
-		if day != -1:
-			day = int(day * 1000000)
-	for m in ctx.message.mentions:
-		u = db.get_user_by_id(m.id)
-		if u is None:
-			continue
-		# We use increments in db.update_top_tips so compute those
-		if month == -1:
-			mdelta = 0
-		elif month >  u.top_tip_month:
-			mdelta = month - u.top_tip_month
-		elif u.top_tip_month > month:
-			mdelta = -1 * (u.top_tip_month - month)
-		if alltime == -1:
-			adelta = 0
-		elif alltime > u.top_tip:
-			adelta = alltime - u.top_tip
-		elif u.top_tip > alltime:
-			adelta = -1 * (u.top_tip - alltime)
-		if day == -1:
-			ddelta = 0
-		elif day > u.top_tip_day:
-			ddelta = day - u.top_tip_day
-		elif u.top_tip_day > day:
-			ddelta = -1 * (u.top_tip_day - day)
-		upd = db.update_top_tips(u.user_id, month=mdelta, alltime=adelta, day=ddelta)
-		if upd > 0:
-			await post_dm(ctx.message.author, "top tips for {0} adjusted successfully", u.user_name)
-		else:
-			await post_dm(ctx.message.author, "Could not adjust top tip for {0}", u.user_name)
-
-### Utility Functions
-def get_qr_url(text):
-	return 'https://chart.googleapis.com/chart?cht=qr&chl={0}&chs=180x180&choe=UTF-8&chld=L|2'.format(text)
-
-def return_address_match(input_text):
-	address_regex = '(?:xrb|nano|ban)(?:_)(?:1|3)(?:[13456789abcdefghijkmnopqrstuwxyz]{59})'
-	matches = re.findall(address_regex, input_text)
-	if len(matches) == 1:
-		return matches[0]
-	elif len(matches) > 1:
-		raise util.TipBotException("too_many_addresses")
-	else:
-		raise util.TipBotException("address_not_found")
-
-def remove_address(input_text):
-	address_regex = '(?:xrb|nano|ban)(?:_)(?:1|3)(?:[13456789abcdefghijkmnopqrstuwxyz]{59})'
-	return re.sub(address_regex, '', input_text)
-
-# find amount in outbound sends
-def find_send_amounts(input_text):
-	regex = r'(?:^|\s)(\d*\.?\d+)(?=$|\s)'
-	matches = re.findall(regex, input_text, re.IGNORECASE)
-	if len(matches) > 1:
-		raise util.TipBotException("amount_ambiguous")
-	elif len(matches) == 1:
-		return float(matches[0].strip())
-	else:
-		raise util.TipBotException("amount_not_found")
-
-# find amount in regular tips
-def find_amount(input_text):
-	str_split = input_text.split('<@')
-	if (len(str_split) == 0):
-		raise util.TipBotException("amount_not_found")
-	input_text = str_split[0]
-	regex = r'(?:^|\s)(\d*\.?\d+)(?=$|\s)'
-	matches = re.findall(regex, input_text, re.IGNORECASE)
-	if len(matches) >= 1:
-		return float(matches[0].strip())
-	else:
-		raise util.TipBotException("amount_not_found")
-
-### Re-Used Discord Functions
-async def post_response(message, template, *args):
-	response = template.format(*args)
-	if not is_private(message.channel):
-		response = "<@" + str(message.author.id) + "> \n" + response
-	logger.info("sending response: '%s' for message: '%s' to userid: '%s' name: '%s'", response, message.content, message.author.id, message.author.name)
-	return await message.channel.send(response)
-
-async def post_usage(message, command):
-	embed = discord.Embed(colour=discord.Colour.purple())
-	embed.title = "Usage:"
-	embed.add_field(name=command['CMD'], value=command['INFO'],inline=False)
-	await message.author.send(embed=embed)
-
-async def post_dm(member, template, *args, skip_dnd=False):
-	response = template.format(*args)
-	logger.info("sending dm: '%s' to user: %s", response, member.id)
-	try:
-		if skip_dnd and member.status == discord.Status.dnd:
-			return None
-		return await member.send(response)
-	except:
-		return None
-
-async def post_edit(message, template, *args):
-	response = template.format(*args)
-	return await message.edit(content=response)
-
-async def remove_message(message):
-	if is_private(message.channel):
-		return
-	client_member = message.guild.get_member(client.user.id)
-	if client_member.permissions_in(message.channel).manage_messages:
-		await message.delete()
-
-async def add_x_reaction(message):
-	await message.add_reaction('\U0000274C') # X
-	return
-
-async def react_to_message(message, amount):
-	if settings.banano:
-		if amount > 0:
-			await message.add_reaction('\:tip:425878628119871488') # TIP mark
-			await message.add_reaction('\:tick:425880814266351626') # check mark
-		if amount > 0 and amount < 50:
-			await message.add_reaction('\U0001F987') # S
-		elif amount >= 50 and amount < 250:
-			await message.add_reaction('\U0001F412') # C
-		elif amount >= 250:
-			await message.add_reaction('\U0001F98D') # W
-	else:
-		if amount > 0:
-			await message.add_reaction('\U00002611') # check mark
-		if amount > 0 and amount < 1000:
-			await message.add_reaction('\U0001F1F8') # S
-			await message.add_reaction('\U0001F1ED') # H
-			await message.add_reaction('\U0001F1F7') # R
-			await message.add_reaction('\U0001F1EE') # I
-			await message.add_reaction('\U0001F1F2') # M
-			await message.add_reaction('\U0001F1F5') # P
-		elif amount >= 1000 and amount < 10000:
-			await message.add_reaction('\U0001F1E8') # C
-			await message.add_reaction('\U0001F1F7') # R
-			await message.add_reaction('\U0001F1E6') # A
-			await message.add_reaction('\U0001F1E7') # B
-		elif amount >= 10000 and amount < 100000:
-			await message.add_reaction('\U0001F1FC') # W
-			await message.add_reaction('\U0001F1E6') # A
-			await message.add_reaction('\U0001F1F1') # L
-			await message.add_reaction('\U0001F1F7') # R
-			await message.add_reaction('\U0001F1FA') # U
-			await message.add_reaction('\U0001F1F8') # S
-		elif amount >= 100000 and amount < 1000000:
-			await message.add_reaction('\U0001F1F8') # S
-			await message.add_reaction('\U0001F1ED') # H
-			await message.add_reaction('\U0001F1E6') # A
-			await message.add_reaction('\U0001F1F7') # R
-			await message.add_reaction('\U0001F1F0') # K
-		elif amount >= 1000000:
-			await message.add_reaction('\U0001F1F2') # M
-			await message.add_reaction('\U0001F1EA') # E
-			await message.add_reaction('\U0001F1EC') # G
-			await message.add_reaction('\U0001F1E6') # A
-			await message.add_reaction('\U0001F1F1') # L
-			await message.add_reaction('\U0001F1E9') # D
-			await message.add_reaction('\U0001F1F4') # O
-			await message.add_reaction('\U0001F1F3') # N
-
-# Start the bot
-client.run(settings.discord_bot_token)
-=======
 	finally:
 		logger.info("Graham is exiting")
 		tasks = [
@@ -1305,5 +106,4 @@
 			RedisDB.close()
 		]
 		loop.run_until_complete(asyncio.wait(tasks))
-		loop.close()
->>>>>>> 5c06d1d4
+		loop.close()